#[cfg(feature = "next")]
mod next;
#[cfg(feature = "frameworks")]
mod shuttle_main;

<<<<<<< HEAD
=======
use proc_macro::TokenStream;
use proc_macro_error::proc_macro_error;

/// Helper macro that generates the entrypoint required by any service - likely the only macro you need in this crate.
///
/// ## Without shuttle managed resources
/// The simplest usage is when your service does not require any shuttle managed resources, so you only need to return a shuttle supported service:
///
/// ```rust,no_run
/// use shuttle_rocket::ShuttleRocket;
///
/// #[shuttle_rocket::main]
/// async fn rocket() -> ShuttleRocket {
///     let rocket = rocket::build();
///
///     Ok(rocket.into())
/// }
/// ```
///
/// ## Shuttle supported services
/// The following types can be returned from a `#[shuttle_service::main]` function and enjoy first class service support in shuttle.
///
/// | Return type                           | Crate                                                         | Service                                     | Version    | Example                                                                               |
/// | ------------------------------------- |-------------------------------------------------------------- | ------------------------------------------- | ---------- | -----------------------------------------------------------------------------------   |
/// | `ShuttleActixWeb`                     |[shuttle-actix-web](https://crates.io/crates/shuttle-actix-web)| [actix-web](https://docs.rs/actix-web/4.3)  | 4.3        | [GitHub](https://github.com/shuttle-hq/shuttle-examples/tree/main/actix-web/hello-world)      |
/// | `ShuttleAxum`                         |[shuttle-axum](https://crates.io/crates/shuttle-axum)          | [axum](https://docs.rs/axum/0.6)            | 0.5        | [GitHub](https://github.com/shuttle-hq/shuttle-examples/tree/main/axum/hello-world)           |
/// | `ShuttlePoem`                         |[shuttle-poem](https://crates.io/crates/shuttle-poem)          | [poem](https://docs.rs/poem/1.3)            | 1.3        | [GitHub](https://github.com/shuttle-hq/shuttle-examples/tree/main/poem/hello-world)           |
/// | `ShuttlePoise`                        |[shuttle-poise](https://crates.io/crates/shuttle-poise)        | [poise](https://docs.rs/poise/0.5)          | 0.5        | [GitHub](https://github.com/shuttle-hq/shuttle-examples/tree/main/poise/hello-world)          |
/// | `ShuttleRocket`                       |[shuttle-rocket](https://crates.io/crates/shuttle-rocket)      | [rocket](https://docs.rs/rocket/0.5.0-rc.2) | 0.5.0-rc.2 | [GitHub](https://github.com/shuttle-hq/shuttle-examples/tree/main/rocket/hello-world)         |
/// | `ShuttleSalvo`                        |[shuttle-salvo](https://crates.io/crates/shuttle-salvo)        | [salvo](https://docs.rs/salvo/0.37)         | 0.37       | [GitHub](https://github.com/shuttle-hq/shuttle-examples/tree/main/salvo/hello-world)          |
/// | `ShuttleSerenity`                     |[shuttle-serenity](https://crates.io/crates/shuttle-serenity   | [serenity](https://docs.rs/serenity/0.11)   | 0.11       | [GitHub](https://github.com/shuttle-hq/shuttle-examples/tree/main/serenity/hello-world)       |
/// | `ShuttleThruster`                     |[shuttle-thruster](https://crates.io/crates/shuttle-thruster)  | [thruster](https://docs.rs/thruster/1.3)    | 1.3        | [GitHub](https://github.com/shuttle-hq/shuttle-examples/tree/main/thruster/hello-world)       |
/// | `ShuttleTower`                        |[shuttle-tower](https://crates.io/crates/shuttle-tower)        | [tower](https://docs.rs/tower/0.4)          | 0.4        | [GitHub](https://github.com/shuttle-hq/shuttle-examples/tree/main/tower/hello-world)          |
/// | `ShuttleTide`                         |[shuttle-tide](https://crates.io/crates/shuttle-tide)          | [tide](https://docs.rs/tide/0.16)           | 0.16       | [GitHub](https://github.com/shuttle-hq/shuttle-examples/tree/main/tide/hello-world)           |
///
/// ## Getting shuttle managed resources
/// Shuttle is able to manage resource dependencies for you. These resources are passed in as inputs to your `#[shuttle_runtime::main]` function and are configured using attributes:
/// ```rust,no_run
/// use sqlx::PgPool;
/// use shuttle_rocket::ShuttleRocket;
///
/// struct MyState(PgPool);
///
/// #[shuttle_runtime::main]
/// async fn rocket(#[shuttle_shared_db::Postgres] pool: PgPool) -> ShuttleRocket {
///     let state = MyState(pool);
///     let rocket = rocket::build().manage(state);
///
///     Ok(rocket.into())
/// }
/// ```
///
/// More [shuttle managed resources can be found here](https://github.com/shuttle-hq/shuttle/tree/main/resources)
>>>>>>> d7b5b6af
#[cfg(feature = "frameworks")]
#[proc_macro_error::proc_macro_error]
#[proc_macro_attribute]
pub fn main(
    attr: proc_macro::TokenStream,
    item: proc_macro::TokenStream,
) -> proc_macro::TokenStream {
    shuttle_main::r#impl(attr, item)
}

#[cfg(feature = "next")]
#[proc_macro_error::proc_macro_error]
#[proc_macro]
pub fn app(item: proc_macro::TokenStream) -> proc_macro::TokenStream {
    use next::App;
    use syn::{parse_macro_input, File};

    let mut file = parse_macro_input!(item as File);

    let app = App::from_file(&mut file);
    let bindings = next::wasi_bindings(app);

    quote::quote!(
        #file
        #bindings
    )
    .into()
}<|MERGE_RESOLUTION|>--- conflicted
+++ resolved
@@ -2,11 +2,6 @@
 mod next;
 #[cfg(feature = "frameworks")]
 mod shuttle_main;
-
-<<<<<<< HEAD
-=======
-use proc_macro::TokenStream;
-use proc_macro_error::proc_macro_error;
 
 /// Helper macro that generates the entrypoint required by any service - likely the only macro you need in this crate.
 ///
@@ -58,7 +53,6 @@
 /// ```
 ///
 /// More [shuttle managed resources can be found here](https://github.com/shuttle-hq/shuttle/tree/main/resources)
->>>>>>> d7b5b6af
 #[cfg(feature = "frameworks")]
 #[proc_macro_error::proc_macro_error]
 #[proc_macro_attribute]
